# Changelog
All notable changes to this project will be documented in this file.

The format is based on [Keep a Changelog](https://keepachangelog.com/en/1.0.0/),
and this project adheres to [Semantic Versioning](https://semver.org/spec/v2.0.0.html).

## [Unreleased]
<<<<<<< HEAD
### Added
- Add `get_height()` and `get_block_hash()` methods on blockchain [#184]

[#184]: https://github.com/bitcoindevkit/bdk-ffi/pull/184
=======
- APIs Added [#154]
  - `generate_mnemonic()`, returns string mnemonic
  - `interface DescriptorSecretKey`
    - `new(Network, string_mnenoinc, password)`, contructs DescriptorSecretKey
    - `derive(DerivationPath)`, derives and returns child DescriptorSecretKey
    - `extend(DerivationPath)`, extends and returns DescriptorSecretKey
    - `as_public()`, returns DescriptorSecretKey as DescriptorPublicKey
    - `as_string()`, returns DescriptorSecretKey as String
  - `interface DescriptorPublicKey`
    - `derive(DerivationPath)` derives and returns child DescriptorPublicKey
    - `extend(DerivationPath)` extends and returns DescriptorPublicKey
    - `as_string()` returns DescriptorPublicKey as String
- Interfaces Added [#154]
  - `DescriptorSecretKey`
  - `DescriptorPublicKey`
  - `DerivationPath`
- Dictionary Removed [#154]
  - `ExtendedKeyInfo {mnenonic, xprv, fingerprint}` 
- APIs Removed [#154]
  - `generate_extended_key`, returned ExtendedKeyInfo
  - `restore_extended_key`, returned ExtendedKeyInfo

[#154]: https://github.com/bitcoindevkit/bdk-ffi/pull/154
>>>>>>> 7da28658

## [v0.8.0]
- Update BDK to version 0.20.0 [#169]
- APIs Added
  - `TxBuilder.add_data(data: Vec<u8>)` [#163]
  - `Wallet.list_unspent()` returns `Vec<LocalUtxo>` [#158]
  - Add coin control methods on TxBuilder [#164]

[#163]: https://github.com/bitcoindevkit/bdk-ffi/pull/163
[#158]: https://github.com/bitcoindevkit/bdk-ffi/pull/158
[#164]: https://github.com/bitcoindevkit/bdk-ffi/pull/164
[#169]: https://github.com/bitcoindevkit/bdk-ffi/pull/169

## [v0.7.0]
- Update BDK to version 0.19.0
  - fixes sqlite-db issue causing wrong balance
  - adds experimental taproot descriptor and PSBT support
- APIs Removed 
  - `Wallet.get_new_address()`, returned String, [#137] 
  - `Wallet.get_last_unused_address()`, returned String [#137]
- APIs Added
  - `Wallet.get_address(AddressIndex)`, returns `AddressInfo` [#137]
- APIs Changed
  - `Wallet.sign(PartiallySignedBitcoinTransaction)` now returns a bool, true if finalized [#161]

[#137]: https://github.com/bitcoindevkit/bdk-ffi/pull/137
[#161]: https://github.com/bitcoindevkit/bdk-ffi/pull/161

## [v0.6.0]
- Update BDK to version 0.18.0
- Add BumpFeeTxBuilder to bump the fee on an unconfirmed tx created by the Wallet
- Change TxBuilder.build() to TxBuilder.finish() to align with bdk function name 

## [v0.5.0]
- Fix Wallet.broadcast function, now returns a tx id as a hex string
- Remove creating a new spending Transaction via the PartiallySignedBitcoinTransaction constructor
- Add TxBuilder for creating new spending PartiallySignedBitcoinTransaction
- Add TxBuilder .add_recipient, .fee_rate, and .build functions
- Add TxBuilder .drain_wallet and .drain_to functions
- Update generate cli tool to generate all binding languages and rename to bdk-ffi-bindgen

## [v0.4.0]
- Add dual license MIT and Apache 2.0
- Add sqlite database support
- Fix memory database configuration enum, remove junk field

## [v0.3.1]
- Remove hard coded sync progress value (was always returning 21.0)

## [v0.3.0]
- Move bdk-kotlin bindings and ios example to separate repos
- Add bin to generate Python bindings
- Add `PartiallySignedBitcoinTransaction::deserialize` function as named constructor to decode from a string per [BIP 0174]
- Add `PartiallySignedBitcoinTransaction::serialize` function to encode to a string per [BIP 0174]
- Remove `PartiallySignedBitcoinTransaction.details` struct field

[BIP 0174]:https://github.com/bitcoin/bips/blob/master/bip-0174.mediawiki#encoding

## [v0.2.0]

[unreleased]: https://github.com/bitcoindevkit/bdk-ffi/compare/v0.8.0...HEAD
[v0.8.0]: https://github.com/bitcoindevkit/bdk-ffi/compare/v0.7.0...v0.8.0
[v0.7.0]: https://github.com/bitcoindevkit/bdk-ffi/compare/v0.6.0...v0.7.0
[v0.6.0]: https://github.com/bitcoindevkit/bdk-ffi/compare/v0.5.0...v0.6.0
[v0.5.0]: https://github.com/bitcoindevkit/bdk-ffi/compare/v0.4.0...v0.5.0
[v0.4.0]: https://github.com/bitcoindevkit/bdk-ffi/compare/v0.3.1...v0.4.0
[v0.3.1]: https://github.com/bitcoindevkit/bdk-ffi/compare/v0.3.0...v0.3.1
[v0.3.0]: https://github.com/bitcoindevkit/bdk-ffi/compare/v0.2.0...v0.3.0
[v0.2.0]: https://github.com/bitcoindevkit/bdk-ffi/compare/v0.0.0...v0.2.0<|MERGE_RESOLUTION|>--- conflicted
+++ resolved
@@ -5,12 +5,6 @@
 and this project adheres to [Semantic Versioning](https://semver.org/spec/v2.0.0.html).
 
 ## [Unreleased]
-<<<<<<< HEAD
-### Added
-- Add `get_height()` and `get_block_hash()` methods on blockchain [#184]
-
-[#184]: https://github.com/bitcoindevkit/bdk-ffi/pull/184
-=======
 - APIs Added [#154]
   - `generate_mnemonic()`, returns string mnemonic
   - `interface DescriptorSecretKey`
@@ -23,6 +17,7 @@
     - `derive(DerivationPath)` derives and returns child DescriptorPublicKey
     - `extend(DerivationPath)` extends and returns DescriptorPublicKey
     - `as_string()` returns DescriptorPublicKey as String
+    - Add `get_height()` and `get_block_hash()` methods on blockchain [#184]
 - Interfaces Added [#154]
   - `DescriptorSecretKey`
   - `DescriptorPublicKey`
@@ -34,7 +29,7 @@
   - `restore_extended_key`, returned ExtendedKeyInfo
 
 [#154]: https://github.com/bitcoindevkit/bdk-ffi/pull/154
->>>>>>> 7da28658
+[#184]: https://github.com/bitcoindevkit/bdk-ffi/pull/184
 
 ## [v0.8.0]
 - Update BDK to version 0.20.0 [#169]
